import express, { type Request, Response, NextFunction } from "express";
import { registerRoutes } from "./routes";
import { setupVite, serveStatic, log } from "./vite";
import cors from "cors";
import { requestLogger, errorHandler } from './middleware';
import { startImageAnalysisWorker } from './imageAnalysisService';
import { seedDatabase } from './seed';

const app = express();
let readiness: { started: boolean; seeded: boolean; startedAt: number; seedInProgress: boolean; seedError?: string } = {
  started: false,
  seeded: false,
  startedAt: Date.now(),
  seedInProgress: false
};

// Enable CORS for cross-origin requests
app.use(cors({
  origin: process.env.CLIENT_URL || true,
  credentials: true
}));

// Security headers middleware - addressing audit findings
app.use((req: Request, res: Response, next: NextFunction) => {
  // Prevent MIME-sniffing attacks
  res.setHeader('X-Content-Type-Options', 'nosniff');
  
  // Prevent clickjacking attacks
  res.setHeader('X-Frame-Options', 'DENY');
  
  // Enable XSS protection
  res.setHeader('X-XSS-Protection', '1; mode=block');
  
  // Content Security Policy - relax in development for Vite HMR
  const isDevelopment = app.get('env') === 'development';
  
  if (isDevelopment) {
    // Permissive CSP for development to allow Vite HMR
    res.setHeader('Content-Security-Policy', 
      "default-src 'self'; " +
      "script-src 'self' 'unsafe-inline' 'unsafe-eval' blob:; " +
      "style-src 'self' 'unsafe-inline'; " +
      "img-src 'self' data: blob:; " +
      "connect-src 'self' ws: wss: http: https: blob: data:; " +
      "font-src 'self'; " +
      "object-src 'none'; " +
      "base-uri 'self'; " +
      "form-action 'self'"
    );
  } else {
    // Strict CSP for production
    res.setHeader('Content-Security-Policy', 
      "default-src 'self'; " +
      "script-src 'self' 'unsafe-inline'; " +
      "style-src 'self' 'unsafe-inline'; " +
      "img-src 'self' data:; " +
      "connect-src 'self'; " +
      "font-src 'self'; " +
      "object-src 'none'; " +
      "base-uri 'self'; " +
      "form-action 'self'"
    );
  }
  
  // Referrer policy
  res.setHeader('Referrer-Policy', 'strict-origin-when-cross-origin');
  
  next();
});

app.use(express.json());
app.use(express.urlencoded({ extended: false }));

// Basic liveness check (always returns success if process is running)
// This endpoint is designed for deployment health checks and load balancers
app.get(['/api/health','/health'], (_req: Request, res: Response) => {
  // Optimized response with minimal data for fastest possible response
  res.setHeader('Cache-Control', 'no-cache');
  res.json({ ok: true, ts: Date.now() });
});

// Readiness endpoint – reports application readiness including background tasks
// This endpoint is separate from health checks and provides detailed status
app.get(['/ready','/api/ready'], (_req: Request, res: Response) => {
  res.setHeader('Cache-Control', 'no-cache');
  const isReady = readiness.started && (readiness.seeded || process.env.SEED_TEMPLATES_DISABLE === 'true');
  
  res.json({
    ready: isReady,
    started: readiness.started,
    seeded: readiness.seeded,
    seedInProgress: readiness.seedInProgress,
    seedDisabled: process.env.SEED_TEMPLATES_DISABLE === 'true',
    seedError: readiness.seedError || null,
    uptime: Date.now() - readiness.startedAt
  });
});

// Request logging (replaces prior inline logger)
app.use(requestLogger);


// Main startup logic (no top-level async IIFE)
function startServer() {
  const startupDeadlineMs = Date.now() + 10000; // warn if not listening within 10s
  let listening = false;

  const startFallbackServer = (reason: string) => {
    if (listening) return; // already started
    console.error('[startup:fallback] Falling back to minimal server due to:', reason);
    const http = require('http');
    const fallbackServer = http.createServer(app);
    
<<<<<<< HEAD
    // Use consistent port resolution logic
    const resolvePort = () => {
      if (process.env.FORCE_PORT) {
        const forced = Number(process.env.FORCE_PORT);
        if (Number.isFinite(forced) && forced > 0) {
          return { port: forced, source: 'FORCE_PORT' };
        }
      }
      const candidates = [
        { name: 'PORT', value: process.env.PORT },
        { name: 'NODE_PORT', value: process.env.NODE_PORT },
        { name: 'SERVER_PORT', value: process.env.SERVER_PORT },
        { name: 'VITE_PORT', value: process.env.VITE_PORT },
        { name: 'APP_PORT', value: process.env.APP_PORT }
      ];
      for (const c of candidates) {
        if (!c.value) continue;
        const n = Number(c.value);
        if (Number.isFinite(n) && n > 0) {
          return { port: n, source: c.name };
        }
      }
      return { port: 5000, source: 'fallback-5000' };
    };
    
    const { port, source } = resolvePort();
    const host = '0.0.0.0';
    
    console.log(`[startup:fallback] binding minimal server on ${host}:${port} (source=${source})`);
    fallbackServer.listen(port, host, () => {
=======
    // Use consistent port resolution logic for fallback server
    const port = (() => {
      if (process.env.FORCE_PORT) {
        const forced = Number(process.env.FORCE_PORT);
        if (Number.isFinite(forced) && forced > 0) return forced;
      }
      
      // Prioritize PORT environment variable for deployment compatibility
      const envPort = Number(process.env.PORT);
      if (Number.isFinite(envPort) && envPort > 0) {
        console.log('[startup:fallback] using PORT environment variable:', envPort);
        return envPort;
      }
      
      // Check other port environment variables
      const cands = [process.env.NODE_PORT, process.env.SERVER_PORT, process.env.VITE_PORT, process.env.APP_PORT];
      for (const v of cands) { 
        const n = Number(v); 
        if (Number.isFinite(n) && n > 0) return n; 
      }
      
      console.log('[startup:fallback] no PORT set, using default 5000');
      return 5000;
    })();
    
    console.log('[startup:fallback] binding minimal server on port', port);
    fallbackServer.listen(port, '0.0.0.0', () => {
>>>>>>> 17c23117
      readiness.started = true;
      listening = true;
      console.log(`[startup:fallback] Minimal server listening on ${host}:${port}`);
    });
    
    fallbackServer.on('error', (err: any) => {
      console.error('[startup:fallback] server.listen error:', err?.code || err?.message || err);
    });
  };

  registerRoutes(app).then((server) => {
    // Initialize background workers conditionally via feature flags
    if (process.env.VITE_AI_ANALYSIS_UI === 'true') {
      startImageAnalysisWorker();
    }

  // Background seed (never block health checks or startup)
    const seedDisabled = process.env.SEED_TEMPLATES_DISABLE === 'true';
    
    if (seedDisabled) {
      console.log('[startup] Template seed disabled via SEED_TEMPLATES_DISABLE=true');
      readiness.seeded = true; // treat as ready
    } else if (!process.env.DATABASE_URL) {
      console.log('[startup] DATABASE_URL not set; running in in-memory mode (templates ephemeral).');
      readiness.seeded = true; // treat as ready
    } else {
      // Run seeding with maximum timeout protection to never block health checks
      readiness.seedInProgress = true;
      
      // Use setImmediate to ensure this runs after server starts accepting connections
      setImmediate(async () => {
        const STARTUP_SEED_TIMEOUT = 15000; // 15 seconds max for entire seeding process
        
        try {
          console.log('[startup] Starting background seeding with deployment timeout protection...');
          
          // Use AbortController for safe timeout handling
          const controller = new AbortController();
          const timeoutHandle = setTimeout(() => {
            controller.abort();
          }, STARTUP_SEED_TIMEOUT);
          
          try {
            await seedDatabase(); // original seed returns void
            clearTimeout(timeoutHandle);
            readiness.seeded = true;
            console.log('[startup] Background seeding completed successfully');
          } catch (seedErr) {
            clearTimeout(timeoutHandle);
            throw seedErr;
          }
          
          readiness.seedInProgress = false;
          
        } catch (err: unknown) {
          const errorMsg = err instanceof Error ? err.message : String(err);
          console.error('[startup] Background seeding failed (app continues):', errorMsg);
          
          // Record error but don't block startup - only mark as seeded if explicitly successful
          readiness.seedError = errorMsg;
          readiness.seedInProgress = false;
          
          if (errorMsg.includes('timeout') || errorMsg.includes('abort')) {
            console.log('[startup] Seeding timed out - health checks remain unaffected');
          }
        }
      });
    }

    // Basic 404 handler for unknown API requests only (before error handler)
    app.use('/api', (req: Request, res: Response) => {
      res.status(404).json({ error: { code: 'NOT_FOUND', message: 'Route not found' } });
    });

    // Central error handler (after routes)
    app.use(errorHandler);

    // importantly only setup vite in development and after
    // setting up all the other routes so the catch-all route
    // doesn't interfere with the other routes
    if (app.get("env") === "development") {
      setupVite(app, server);
    } else {
      serveStatic(app);
    }

<<<<<<< HEAD
    // Resolve port with extended heuristics and consistent fallback logic
=======
    // Resolve port with enhanced production handling
>>>>>>> 17c23117
    const resolvePort = () => {
      const isProd = app.get('env') === 'production';
      console.log('[startup] resolving port for environment:', isProd ? 'production' : 'development');
      
      // FORCE_PORT always takes precedence in any environment
      if (process.env.FORCE_PORT) {
        const forced = Number(process.env.FORCE_PORT);
        if (Number.isFinite(forced) && forced > 0) {
          console.log('[startup] using FORCE_PORT=' + forced);
          return { port: forced, source: 'FORCE_PORT' };
        }
      }
<<<<<<< HEAD
      const candidates = [
=======
      
      // In production, prioritize PORT environment variable for deployment compatibility
      if (isProd) {
        // Log all available port-related environment variables for debugging
        const portVars = ['PORT', 'NODE_PORT', 'SERVER_PORT', 'VITE_PORT', 'APP_PORT'];
        console.log('[startup] production port environment:', portVars.map(v => `${v}=${process.env[v] || 'unset'}`).join(' '));
        
        // Primary: Use PORT if set (deployment standard)
        const envPort = Number(process.env.PORT);
        if (Number.isFinite(envPort) && envPort > 0) {
          console.log('[startup] using PORT environment variable for production:', envPort);
          return { port: envPort, source: 'PORT' };
        }
        
        // Fallback: Production default that aligns with .replit port mapping (5000 -> 80)
        console.log('[startup] PORT not set in production, using default port 5000');
        return { port: 5000, source: 'production-default' };
      }
      
      // Development environment: permissive heuristic with multiple candidates
      const candidates: Array<{ name: string; value?: string }> = [
>>>>>>> 17c23117
        { name: 'PORT', value: process.env.PORT },
        { name: 'NODE_PORT', value: process.env.NODE_PORT },
        { name: 'SERVER_PORT', value: process.env.SERVER_PORT },
        { name: 'VITE_PORT', value: process.env.VITE_PORT },
        { name: 'APP_PORT', value: process.env.APP_PORT }
      ];
      console.log('[startup] dev port candidates:', candidates.map(c => `${c.name}=${c.value || ''}`).join(' '));
      
      for (const c of candidates) {
        if (!c.value) continue;
        const n = Number(c.value);
        if (Number.isFinite(n) && n > 0) {
          return { port: n, source: c.name };
        }
      }
<<<<<<< HEAD
      return { port: 5000, source: 'fallback-5000' };
=======
      
      return { port: 5000, source: 'dev-fallback' };
>>>>>>> 17c23117
    };
    
    const { port, source: portSource } = resolvePort();
    const host = "0.0.0.0";
    
    console.log(`[startup] binding server on ${host}:${port} (source=${portSource})`);
    server.listen({ port, host }, () => {
      readiness.started = true;
      listening = true;
      log(`serving on ${host}:${port} (pid ${process.pid}) (source=${portSource})`);
    });

    server.on('error', (err: any) => {
      console.error('[startup] server.listen error:', err?.code || err?.message || err);
      if (!listening) {
        // attempt fallback to alternate common port (5000) if different
        if (port !== 5000) {
          console.log('[startup] attempting fallback bind on 5000');
          try {
            server.listen({ port: 5000, host });
          } catch (e) {
            console.error('[startup] fallback bind failed:', e);
            startFallbackServer('main server bind failed');
          }
        } else {
          startFallbackServer('port 5000 bind failed');
        }
      }
    });

    // Heartbeat (optional) to show liveness in logs every 60s (can be disabled)
    if (process.env.HEARTBEAT_LOG !== 'false') {
      setInterval(() => {
        if (readiness.started) {
          console.log(`[heartbeat] up seedInProgress=${readiness.seedInProgress} seeded=${readiness.seeded}`);
        }
      }, 60000).unref();
    }

    // Graceful shutdown & error handlers
    const shutdown = (signal: string) => {
      console.log(`[shutdown] received ${signal}, closing server...`);
      server.close(() => {
        console.log('[shutdown] HTTP server closed');
        process.exit(0);
      });
      // Fallback force exit after 8s
      setTimeout(() => {
        console.warn('[shutdown] force exit after timeout');
        process.exit(1);
      }, 8000).unref();
    };
    ['SIGINT','SIGTERM'].forEach(sig => process.on(sig as NodeJS.Signals, () => shutdown(sig)));
    process.on('uncaughtException', (err) => {
      console.error('[fatal] uncaughtException', err);
    });
    process.on('unhandledRejection', (reason) => {
      console.error('[warn] unhandledRejection', reason);
    });
  }).catch((err: unknown) => {
    const msg = err instanceof Error ? err.message : String(err);
    console.error('[startup] registerRoutes failed:', msg);
    startFallbackServer(msg);
  });

  // Startup watchdog warning (does not kill process)
  setTimeout(() => {
    if (!listening) {
      console.warn('[startup] WARNING: Server not listening within 10s – check route registration or build output');
    }
  }, 10000).unref();
}

startServer();<|MERGE_RESOLUTION|>--- conflicted
+++ resolved
@@ -6,7 +6,9 @@
 import { startImageAnalysisWorker } from './imageAnalysisService';
 import { seedDatabase } from './seed';
 
+console.log('[bootstrap] starting server bootstrap...');
 const app = express();
+console.log('[bootstrap] express app created, NODE_ENV=' + (process.env.NODE_ENV || 'undefined'));
 let readiness: { started: boolean; seeded: boolean; startedAt: number; seedInProgress: boolean; seedError?: string } = {
   started: false,
   seeded: false,
@@ -111,38 +113,6 @@
     const http = require('http');
     const fallbackServer = http.createServer(app);
     
-<<<<<<< HEAD
-    // Use consistent port resolution logic
-    const resolvePort = () => {
-      if (process.env.FORCE_PORT) {
-        const forced = Number(process.env.FORCE_PORT);
-        if (Number.isFinite(forced) && forced > 0) {
-          return { port: forced, source: 'FORCE_PORT' };
-        }
-      }
-      const candidates = [
-        { name: 'PORT', value: process.env.PORT },
-        { name: 'NODE_PORT', value: process.env.NODE_PORT },
-        { name: 'SERVER_PORT', value: process.env.SERVER_PORT },
-        { name: 'VITE_PORT', value: process.env.VITE_PORT },
-        { name: 'APP_PORT', value: process.env.APP_PORT }
-      ];
-      for (const c of candidates) {
-        if (!c.value) continue;
-        const n = Number(c.value);
-        if (Number.isFinite(n) && n > 0) {
-          return { port: n, source: c.name };
-        }
-      }
-      return { port: 5000, source: 'fallback-5000' };
-    };
-    
-    const { port, source } = resolvePort();
-    const host = '0.0.0.0';
-    
-    console.log(`[startup:fallback] binding minimal server on ${host}:${port} (source=${source})`);
-    fallbackServer.listen(port, host, () => {
-=======
     // Use consistent port resolution logic for fallback server
     const port = (() => {
       if (process.env.FORCE_PORT) {
@@ -170,14 +140,9 @@
     
     console.log('[startup:fallback] binding minimal server on port', port);
     fallbackServer.listen(port, '0.0.0.0', () => {
->>>>>>> 17c23117
       readiness.started = true;
       listening = true;
-      console.log(`[startup:fallback] Minimal server listening on ${host}:${port}`);
-    });
-    
-    fallbackServer.on('error', (err: any) => {
-      console.error('[startup:fallback] server.listen error:', err?.code || err?.message || err);
+      console.log(`[startup:fallback] Minimal server listening on 0.0.0.0:${port}`);
     });
   };
 
@@ -257,11 +222,7 @@
       serveStatic(app);
     }
 
-<<<<<<< HEAD
-    // Resolve port with extended heuristics and consistent fallback logic
-=======
     // Resolve port with enhanced production handling
->>>>>>> 17c23117
     const resolvePort = () => {
       const isProd = app.get('env') === 'production';
       console.log('[startup] resolving port for environment:', isProd ? 'production' : 'development');
@@ -274,9 +235,6 @@
           return { port: forced, source: 'FORCE_PORT' };
         }
       }
-<<<<<<< HEAD
-      const candidates = [
-=======
       
       // In production, prioritize PORT environment variable for deployment compatibility
       if (isProd) {
@@ -298,7 +256,6 @@
       
       // Development environment: permissive heuristic with multiple candidates
       const candidates: Array<{ name: string; value?: string }> = [
->>>>>>> 17c23117
         { name: 'PORT', value: process.env.PORT },
         { name: 'NODE_PORT', value: process.env.NODE_PORT },
         { name: 'SERVER_PORT', value: process.env.SERVER_PORT },
@@ -314,17 +271,11 @@
           return { port: n, source: c.name };
         }
       }
-<<<<<<< HEAD
-      return { port: 5000, source: 'fallback-5000' };
-=======
       
       return { port: 5000, source: 'dev-fallback' };
->>>>>>> 17c23117
     };
-    
     const { port, source: portSource } = resolvePort();
-    const host = "0.0.0.0";
-    
+    const host = '0.0.0.0';
     console.log(`[startup] binding server on ${host}:${port} (source=${portSource})`);
     server.listen({ port, host }, () => {
       readiness.started = true;
@@ -342,10 +293,7 @@
             server.listen({ port: 5000, host });
           } catch (e) {
             console.error('[startup] fallback bind failed:', e);
-            startFallbackServer('main server bind failed');
           }
-        } else {
-          startFallbackServer('port 5000 bind failed');
         }
       }
     });
