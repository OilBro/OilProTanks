import { db } from "./db";
import { reportTemplates } from "@shared/schema";

/**
 * Seed the database with initial report templates.
 * NOTE: This function is safe to call during application startup – it does NOT
 * terminate the Node.js process. Historically this module auto-ran and then
 * called process.exit(), which caused hosting platforms that execute the seed
 * on import (or bundlers that eagerly evaluate modules) to see the app exit
 * immediately after seeding. We now guard execution so the process only exits
 * when this file is executed directly (e.g. `node server/seed.ts`).
 */
/**
 * Safe timeout wrapper for database operations that properly clears timers
 * and prevents unhandled rejections during deployment
 */
function withSafeTimeout<T>(promise: Promise<T>, timeoutMs: number, operation: string): Promise<T> {
  let timeoutHandle: NodeJS.Timeout;
  
  const timeoutPromise = new Promise<never>((_, reject) => {
    timeoutHandle = setTimeout(() => {
      reject(new Error(`Database operation '${operation}' timed out after ${timeoutMs}ms`));
    }, timeoutMs);
  });
  
  return Promise.race([
    promise.finally(() => {
      if (timeoutHandle) clearTimeout(timeoutHandle);
    }),
    timeoutPromise
  ]);
}

/**
 * Seed database with proper status reporting
 * @returns Object with success status and error message if applicable
 */
async function seedDatabaseWithStatus(): Promise<{ success: boolean; error?: string }> {
  const SEED_TIMEOUT = 10000; // 10 second timeout for each operation
  
  try {
    console.log("[seed] Starting database seeding with timeout protection...");
    
    const now = new Date().toISOString();
    
    const templates = [
      {
        name: "Crude Oil Tank",
        service: "crude",
        description: "Pre-configured template for crude oil storage tanks with standard measurement locations and checklist items.",
        defaultComponents: [
          "Shell Course 1",
          "Shell Course 2", 
          "Shell Course 3",
          "Bottom Plate",
          "Roof"
        ],
        defaultChecklist: [
          { category: "external", item: "Foundation condition assessed" },
          { category: "external", item: "Shell external condition checked" },
          { category: "external", item: "Coating condition evaluated" },
          { category: "external", item: "Appurtenances inspected" },
          { category: "internal", item: "Bottom plate condition assessed" },
          { category: "internal", item: "Shell internal condition checked" },
          { category: "internal", item: "Roof structure inspected" },
          { category: "internal", item: "Internal appurtenances checked" }
        ],
        createdAt: now
      },
      {
        name: "Diesel Tank", 
        service: "diesel",
        description: "Template optimized for diesel fuel storage tanks with specific corrosion considerations.",
        defaultComponents: [
          "Shell Course 1",
          "Shell Course 2",
          "Bottom Plate",
          "Roof"
        ],
        defaultChecklist: [
          { category: "external", item: "Foundation condition assessed" },
          { category: "external", item: "Shell external condition checked" },
          { category: "external", item: "Coating condition evaluated" },
          { category: "external", item: "Appurtenances inspected" },
          { category: "internal", item: "Bottom plate condition assessed" },
          { category: "internal", item: "Shell internal condition checked" },
          { category: "internal", item: "Roof structure inspected" },
          { category: "internal", item: "Internal appurtenances checked" }
        ],
        createdAt: now
      },
      {
        name: "Gasoline Tank",
        service: "gasoline", 
        description: "Specialized template for gasoline storage with enhanced safety checklist items.",
        defaultComponents: [
          "Shell Course 1",
          "Shell Course 2",
          "Bottom Plate",
          "Roof"
        ],
        defaultChecklist: [
          { category: "external", item: "Foundation condition assessed" },
          { category: "external", item: "Shell external condition checked" },
          { category: "external", item: "Coating condition evaluated" },
          { category: "external", item: "Appurtenances inspected" },
          { category: "external", item: "Vapor recovery system checked" },
          { category: "internal", item: "Bottom plate condition assessed" },
          { category: "internal", item: "Shell internal condition checked" },
          { category: "internal", item: "Roof structure inspected" },
          { category: "internal", item: "Internal appurtenances checked" },
          { category: "internal", item: "Fire suppression system verified" }
        ],
        createdAt: now
      }
    ];

    // Check if templates already exist with timeout protection
    console.log("[seed] Checking for existing templates...");
    const existingTemplates = await withSafeTimeout(
      db.select().from(reportTemplates).limit(1),
      SEED_TIMEOUT,
      'check existing templates'
    ) as any[];
    
    if (existingTemplates.length === 0) {
      console.log("[seed] No templates found, inserting templates...");
      await withSafeTimeout(
        db.insert(reportTemplates).values(templates),
        SEED_TIMEOUT,
        'insert templates'
      );
      console.log("[seed] Template data seeded successfully!");
    } else {
      console.log("[seed] Templates already exist, skipping seed.");
    }
    
    return { success: true };
    
  } catch (error) {
    const errorMsg = error instanceof Error ? error.message : String(error);
    console.error("[seed] Error during database seeding:", errorMsg);
    
    if (errorMsg.includes('timed out')) {
      console.error("[seed] Database operation timed out - this may indicate slow database connectivity");
    }
    
    return { success: false, error: errorMsg };
  }
}

<<<<<<< HEAD
/**
 * Simple wrapper that matches the original seedDatabase interface (returns void)
 * Used by the main server startup to avoid breaking the existing flow
 */
async function seedDatabase(): Promise<void> {
  try {
    const result = await seedDatabaseWithStatus();
    if (!result.success) {
      throw new Error(result.error || 'Seeding failed');
    }
  } catch (error) {
    console.error('[seed] Seeding failed:', error);
    throw error;
  }
}

// Execute only when run directly as a script: `node server/seed.ts` 
// and NOT when bundled or imported as a module
// Bundle detection: esbuild bundles don't have import.meta.url pointing to a file
const isDirectExecution = typeof import.meta !== 'undefined' && 
                          typeof import.meta.url === 'string' && 
                          import.meta.url.startsWith('file://') &&
                          import.meta.url === `file://${process.argv[1]}` &&
                          process.env.NODE_ENV !== 'production' &&
                          !process.env.npm_lifecycle_event; // not called via npm script

if (isDirectExecution) {
  seedDatabaseWithStatus().then((result) => {
    if (result.success) {
      console.log("Seed completed successfully");
      process.exit(0);
    } else {
      console.error("Seed failed:", result.error);
      process.exit(1);
    }
  }).catch((error) => {
    console.error("Seed failed:", error);
    process.exit(1);
  });
=======
// Execute only when run directly AND explicitly requested.
// Bundlers can inline modules causing import.meta.url checks to behave unexpectedly.
// To avoid accidental exits in production bundles, require RUN_SEED_SCRIPT=true.
if (process.env.RUN_SEED_SCRIPT === 'true' && import.meta.url === `file://${process.argv[1]}`) {
  seedDatabase()
    .then((result) => {
      console.log("Seed completed", result);
      process.exit(0);
    })
    .catch((error) => {
      console.error("Seed failed:", error);
      process.exit(1);
    });
>>>>>>> 17c23117
}

export { seedDatabase };<|MERGE_RESOLUTION|>--- conflicted
+++ resolved
@@ -35,7 +35,7 @@
  * Seed database with proper status reporting
  * @returns Object with success status and error message if applicable
  */
-async function seedDatabaseWithStatus(): Promise<{ success: boolean; error?: string }> {
+async function seedDatabase(): Promise<{ success: boolean; error?: string }> {
   const SEED_TIMEOUT = 10000; // 10 second timeout for each operation
   
   try {
@@ -149,47 +149,6 @@
   }
 }
 
-<<<<<<< HEAD
-/**
- * Simple wrapper that matches the original seedDatabase interface (returns void)
- * Used by the main server startup to avoid breaking the existing flow
- */
-async function seedDatabase(): Promise<void> {
-  try {
-    const result = await seedDatabaseWithStatus();
-    if (!result.success) {
-      throw new Error(result.error || 'Seeding failed');
-    }
-  } catch (error) {
-    console.error('[seed] Seeding failed:', error);
-    throw error;
-  }
-}
-
-// Execute only when run directly as a script: `node server/seed.ts` 
-// and NOT when bundled or imported as a module
-// Bundle detection: esbuild bundles don't have import.meta.url pointing to a file
-const isDirectExecution = typeof import.meta !== 'undefined' && 
-                          typeof import.meta.url === 'string' && 
-                          import.meta.url.startsWith('file://') &&
-                          import.meta.url === `file://${process.argv[1]}` &&
-                          process.env.NODE_ENV !== 'production' &&
-                          !process.env.npm_lifecycle_event; // not called via npm script
-
-if (isDirectExecution) {
-  seedDatabaseWithStatus().then((result) => {
-    if (result.success) {
-      console.log("Seed completed successfully");
-      process.exit(0);
-    } else {
-      console.error("Seed failed:", result.error);
-      process.exit(1);
-    }
-  }).catch((error) => {
-    console.error("Seed failed:", error);
-    process.exit(1);
-  });
-=======
 // Execute only when run directly AND explicitly requested.
 // Bundlers can inline modules causing import.meta.url checks to behave unexpectedly.
 // To avoid accidental exits in production bundles, require RUN_SEED_SCRIPT=true.
@@ -203,7 +162,6 @@
       console.error("Seed failed:", error);
       process.exit(1);
     });
->>>>>>> 17c23117
 }
 
 export { seedDatabase };